plugins {
    id 'java-library'
    id 'net.ltgt.apt' version '0.10'
}

group 'net.minestom.server'
version '1.0'

sourceCompatibility = 1.11

repositories {
    mavenCentral()
    maven { url 'https://jitpack.io' }
    maven { url 'https://libraries.minecraft.net' }
}


dependencies {
    testCompile group: 'junit', name: 'junit', version: '4.12'

    // https://mvnrepository.com/artifact/io.netty/netty-all
    api group: 'io.netty', name: 'netty-all', version: '4.1.50.Final'

    api 'com.github.jhg023:Pbbl:1.0.2'

    // https://mvnrepository.com/artifact/it.unimi.dsi/fastutil
    api group: 'it.unimi.dsi', name: 'fastutil', version: '8.3.0'

    // https://mvnrepository.com/artifact/com.google.code.gson/gson
    api group: 'com.google.code.gson', name: 'gson', version: '2.8.6'

    api 'com.github.TheMode:CommandBuilder:f893cfbfe4'

    // https://jitpack.io/#Articdive/Jnoise
    api 'com.github.Articdive:Jnoise:1.0-SNAPSHOT'

    // https://mvnrepository.com/artifact/org.rocksdb/rocksdbjni
    api group: 'org.rocksdb', name: 'rocksdbjni', version: '6.8.1'

    // https://mvnrepository.com/artifact/org.apache.logging.log4j/log4j-core
    api group: 'org.apache.logging.log4j', name: 'log4j-core', version: '2.13.2'

    // SLF4J is the base for logging so we can easily switch to any logging system later on.
    // https://mvnrepository.com/artifact/org.apache.logging.log4j/log4j-slf4j-impl
    api group: 'org.apache.logging.log4j', name: 'log4j-slf4j-impl', version: '2.13.2'

<<<<<<< HEAD
    api 'org.mongodb.morphia:morphia:1.3.2'
    api 'org.mongodb:mongo-java-driver:3.12.5'

    api 'net.kyori:text-api:3.0.3'
=======
>>>>>>> f79cfa8d
    api 'net.kyori:text-serializer-legacy:3.0.3'
    api 'net.kyori:text-serializer-gson:3.0.3'
    api 'net.kyori:text-serializer-plain:3.0.3'
    api 'com.mojang:authlib:1.5.21'
    api 'org.projectlombok:lombok:1.18.12'
    annotationProcessor 'org.projectlombok:lombok:1.18.12'

    // Pathfinding
    implementation 'com.github.MadMartian:hydrazine-path-finding:1.1.0'

}<|MERGE_RESOLUTION|>--- conflicted
+++ resolved
@@ -44,13 +44,10 @@
     // https://mvnrepository.com/artifact/org.apache.logging.log4j/log4j-slf4j-impl
     api group: 'org.apache.logging.log4j', name: 'log4j-slf4j-impl', version: '2.13.2'
 
-<<<<<<< HEAD
     api 'org.mongodb.morphia:morphia:1.3.2'
     api 'org.mongodb:mongo-java-driver:3.12.5'
 
     api 'net.kyori:text-api:3.0.3'
-=======
->>>>>>> f79cfa8d
     api 'net.kyori:text-serializer-legacy:3.0.3'
     api 'net.kyori:text-serializer-gson:3.0.3'
     api 'net.kyori:text-serializer-plain:3.0.3'
