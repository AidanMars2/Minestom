package net.minestom.server.instance.batch;

<<<<<<< HEAD
import it.unimi.dsi.fastutil.ints.*;
import net.minestom.server.MinecraftServer;
=======
import it.unimi.dsi.fastutil.ints.Int2ObjectMap;
import it.unimi.dsi.fastutil.ints.Int2ObjectOpenHashMap;
import it.unimi.dsi.fastutil.ints.IntArraySet;
import it.unimi.dsi.fastutil.ints.IntSet;
import net.minestom.server.coordinate.CoordConversion;
>>>>>>> d760a60a
import net.minestom.server.instance.Chunk;
import net.minestom.server.instance.Instance;
import net.minestom.server.instance.block.Block;
<<<<<<< HEAD
import net.minestom.server.utils.chunk.ChunkUtils;
=======
import net.minestom.server.utils.callback.OptionalCallback;
import net.minestom.server.utils.chunk.ChunkCallback;
>>>>>>> d760a60a
import org.jetbrains.annotations.NotNull;
import org.jetbrains.annotations.Nullable;
import org.slf4j.Logger;
import org.slf4j.LoggerFactory;

import java.util.concurrent.CompletableFuture;

/**
 * A Batch used when all the blocks changed are contained inside a single chunk.
 * If more than one chunk is needed, use an {@link AbsoluteBlockBatch} instead.
 * <p>
 * The batch can be placed in any chunk in any instance, however it will always remain
 * aligned to a chunk border. If completely translatable block changes are needed, use a
 * {@link RelativeBlockBatch} instead.
 * <p>
 * Coordinates are relative to the chunk (0-15) instead of world coordinates.
 *
 * @see Batch
 */
public class ChunkBatch implements Batch {

    private static final Logger LOGGER = LoggerFactory.getLogger(ChunkBatch.class);

    private final Int2ObjectMap<Block> blocks = new Int2ObjectOpenHashMap<>();
    private final BatchOption options;

    public ChunkBatch() {
        this(new BatchOption());
    }

    public ChunkBatch(BatchOption options) {
        this.options = options;
    }

    @Override
    public void setBlock(int x, int y, int z, @NotNull Block block) {
        final int index = CoordConversion.chunkBlockIndex(x, y, z);
        synchronized (blocks) {
            this.blocks.put(index, block);
        }
    }

    @Override
    public @NotNull CompletableFuture<@Nullable ChunkBatch> apply(@NotNull Instance instance) {
        return apply(instance, 0, 0);
    }

    /**
     * Apply this batch to the given chunk.
     *
     * @param instance The instance in which the batch should be applied
     * @param chunkX   The x chunk coordinate of the target chunk
     * @param chunkZ   The z chunk coordinate of the target chunk
     * @return The inverse of this batch, if inverse is enabled in the {@link BatchOption}
     */
    public @NotNull CompletableFuture<@Nullable ChunkBatch> apply(@NotNull Instance instance, int chunkX, int chunkZ) {
        final Chunk chunk = instance.getChunk(chunkX, chunkZ);
        if (chunk == null) {
            LOGGER.warn("Unable to apply ChunkBatch to unloaded chunk ({}, {}) in {}.",
                    chunkX, chunkZ, instance.getUniqueId());
            return CompletableFuture.completedFuture(null);
        }
        return apply(instance, chunk);
    }

    /**
     * Apply this batch to the given chunk, and execute the callback depending on safeCallback.
     *
     * @param instance     The instance in which the batch should be applied
     * @param chunk        The target chunk
     * @return A completable future to the inverse of this batch, if inverse is enabled in the {@link BatchOption}
     */
    protected @NotNull CompletableFuture<@Nullable ChunkBatch> apply(@NotNull Instance instance,
                               @NotNull Chunk chunk) {
        return CompletableFuture.supplyAsync(() -> {
            final ChunkBatch inverse = this.options.shouldCalculateInverse() ? new ChunkBatch(options) : null;
            synchronized (chunk) {
                singleThreadFlush(instance, chunk, inverse);
            }
            return inverse;
        });
    }

    /**
     * Applies this batch in the current thread.
     */
    private void singleThreadFlush(Instance instance, Chunk chunk, @Nullable ChunkBatch inverse) {
        try {
            if (!chunk.isLoaded()) {
                LOGGER.warn("Unable to apply ChunkBatch to unloaded chunk ({}, {}) in {}.",
                        chunk.getChunkX(), chunk.getChunkZ(), instance.getUniqueId());
                return;
            }

            if (this.options.isFullChunk()) {
                // Clear the chunk
                chunk.reset();
            }

            if (blocks.isEmpty()) {
                // Nothing to flush
                return;
            }

            final IntSet sections = new IntArraySet();

            synchronized (blocks) {
                for (var entry : Int2ObjectMaps.fastIterable(blocks)) {
                    final int position = entry.getIntKey();
                    final Block block = entry.getValue();
                    final int section = applyBlock(chunk, position, block, inverse);
                    sections.add(section);
                }
            }

            updateChunk(instance, chunk, sections);
        } catch (Exception e) {
            MinecraftServer.getExceptionManager().handleException(e);
        }
    }

    /**
     * Applies a single block change given a chunk and a value in the described format.
     *
     * @param chunk The chunk to apply the change
     * @param index the block position computed using {@link CoordConversion#chunkBlockIndex(int, int, int)}
     * @param block the block to place
     * @return The chunk section which the block was placed
     */
<<<<<<< HEAD
    private int applyBlock(@NotNull Chunk chunk, int index, Block block, @Nullable ChunkBatch inverse) {
        final int x = ChunkUtils.blockIndexToChunkPositionX(index);
        final int y = ChunkUtils.blockIndexToChunkPositionY(index);
        final int z = ChunkUtils.blockIndexToChunkPositionZ(index);
=======
    private int apply(@NotNull Chunk chunk, int index, Block block, @Nullable ChunkBatch inverse) {
        final int x = CoordConversion.chunkBlockIndexGetX(index);
        final int y = CoordConversion.chunkBlockIndexGetY(index);
        final int z = CoordConversion.chunkBlockIndexGetZ(index);
>>>>>>> d760a60a
        if (inverse != null) {
            Block prevBlock = chunk.getBlock(x, y, z);
            inverse.setBlock(x, y, z, prevBlock);
        }
        chunk.setBlock(x, y, z, block);
        return CoordConversion.globalToChunk(y);
    }

    /**
     * Updates the given chunk for all of its viewers, and executes the callback.
     */
    private void updateChunk(@NotNull Instance instance, Chunk chunk, IntSet updatedSections) {
        // Refresh chunk for viewers
        if (options.shouldSendUpdate()) {
            // TODO update all sections from `updatedSections`
            chunk.sendChunk();
        }

        instance.refreshLastBlockChangeTime();
    }
}<|MERGE_RESOLUTION|>--- conflicted
+++ resolved
@@ -1,33 +1,25 @@
 package net.minestom.server.instance.batch;
 
-<<<<<<< HEAD
-import it.unimi.dsi.fastutil.ints.*;
-import net.minestom.server.MinecraftServer;
-=======
 import it.unimi.dsi.fastutil.ints.Int2ObjectMap;
 import it.unimi.dsi.fastutil.ints.Int2ObjectOpenHashMap;
 import it.unimi.dsi.fastutil.ints.IntArraySet;
 import it.unimi.dsi.fastutil.ints.IntSet;
 import net.minestom.server.coordinate.CoordConversion;
->>>>>>> d760a60a
 import net.minestom.server.instance.Chunk;
 import net.minestom.server.instance.Instance;
+import net.minestom.server.instance.InstanceContainer;
 import net.minestom.server.instance.block.Block;
-<<<<<<< HEAD
-import net.minestom.server.utils.chunk.ChunkUtils;
-=======
 import net.minestom.server.utils.callback.OptionalCallback;
 import net.minestom.server.utils.chunk.ChunkCallback;
->>>>>>> d760a60a
 import org.jetbrains.annotations.NotNull;
 import org.jetbrains.annotations.Nullable;
 import org.slf4j.Logger;
 import org.slf4j.LoggerFactory;
 
-import java.util.concurrent.CompletableFuture;
+import java.util.concurrent.CountDownLatch;
 
 /**
- * A Batch used when all the blocks changed are contained inside a single chunk.
+ * A Batch used when all of the block changed are contained inside a single chunk.
  * If more than one chunk is needed, use an {@link AbsoluteBlockBatch} instead.
  * <p>
  * The batch can be placed in any chunk in any instance, however it will always remain
@@ -38,11 +30,13 @@
  *
  * @see Batch
  */
-public class ChunkBatch implements Batch {
+public class ChunkBatch implements Batch<ChunkCallback> {
 
     private static final Logger LOGGER = LoggerFactory.getLogger(ChunkBatch.class);
 
     private final Int2ObjectMap<Block> blocks = new Int2ObjectOpenHashMap<>();
+    // Available for other implementations to handle.
+    protected final CountDownLatch readyLatch;
     private final BatchOption options;
 
     public ChunkBatch() {
@@ -50,6 +44,11 @@
     }
 
     public ChunkBatch(BatchOption options) {
+        this(options, true);
+    }
+
+    private ChunkBatch(BatchOption options, boolean ready) {
+        this.readyLatch = new CountDownLatch(ready ? 0 : 1);
         this.options = options;
     }
 
@@ -62,8 +61,36 @@
     }
 
     @Override
-    public @NotNull CompletableFuture<@Nullable ChunkBatch> apply(@NotNull Instance instance) {
-        return apply(instance, 0, 0);
+    public void clear() {
+        synchronized (blocks) {
+            this.blocks.clear();
+        }
+    }
+
+    @Override
+    public boolean isReady() {
+        return this.readyLatch.getCount() == 0;
+    }
+
+    @Override
+    public void awaitReady() {
+        try {
+            this.readyLatch.await();
+        } catch (InterruptedException e) {
+            throw new RuntimeException("#awaitReady interrupted!", e);
+        }
+    }
+
+    /**
+     * Apply this batch to chunk (0, 0).
+     *
+     * @param instance The instance in which the batch should be applied
+     * @param callback The callback to be executed when the batch is applied
+     * @return The inverse of this batch, if inverse is enabled in the {@link BatchOption}
+     */
+    @Override
+    public ChunkBatch apply(@NotNull Instance instance, @Nullable ChunkCallback callback) {
+        return apply(instance, 0, 0, callback);
     }
 
     /**
@@ -72,16 +99,42 @@
      * @param instance The instance in which the batch should be applied
      * @param chunkX   The x chunk coordinate of the target chunk
      * @param chunkZ   The z chunk coordinate of the target chunk
-     * @return The inverse of this batch, if inverse is enabled in the {@link BatchOption}
-     */
-    public @NotNull CompletableFuture<@Nullable ChunkBatch> apply(@NotNull Instance instance, int chunkX, int chunkZ) {
+     * @param callback The callback to be executed when the batch is applied.
+     * @return The inverse of this batch, if inverse is enabled in the {@link BatchOption}
+     */
+    public ChunkBatch apply(@NotNull Instance instance, int chunkX, int chunkZ, @Nullable ChunkCallback callback) {
         final Chunk chunk = instance.getChunk(chunkX, chunkZ);
         if (chunk == null) {
             LOGGER.warn("Unable to apply ChunkBatch to unloaded chunk ({}, {}) in {}.",
                     chunkX, chunkZ, instance.getUniqueId());
-            return CompletableFuture.completedFuture(null);
-        }
-        return apply(instance, chunk);
+            return null;
+        }
+        return apply(instance, chunk, callback);
+    }
+
+    /**
+     * Apply this batch to the given chunk.
+     *
+     * @param instance The instance in which the batch should be applied
+     * @param chunk    The target chunk
+     * @param callback The callback to be executed when the batch is applied
+     * @return The inverse of this batch, if inverse is enabled in the {@link BatchOption}
+     */
+    public ChunkBatch apply(@NotNull Instance instance, @NotNull Chunk chunk, @Nullable ChunkCallback callback) {
+        return apply(instance, chunk, callback, true);
+    }
+
+    /**
+     * Apply this batch to the given chunk, and execute the callback
+     * immediately when the blocks have been applied, in an unknown thread.
+     *
+     * @param instance The instance in which the batch should be applied
+     * @param chunk    The target chunk
+     * @param callback The callback to be executed when the batch is applied
+     * @return The inverse of this batch, if inverse is enabled in the {@link BatchOption}
+     */
+    public ChunkBatch unsafeApply(@NotNull Instance instance, @NotNull Chunk chunk, @Nullable ChunkCallback callback) {
+        return apply(instance, chunk, callback, false);
     }
 
     /**
@@ -89,23 +142,26 @@
      *
      * @param instance     The instance in which the batch should be applied
      * @param chunk        The target chunk
-     * @return A completable future to the inverse of this batch, if inverse is enabled in the {@link BatchOption}
-     */
-    protected @NotNull CompletableFuture<@Nullable ChunkBatch> apply(@NotNull Instance instance,
-                               @NotNull Chunk chunk) {
-        return CompletableFuture.supplyAsync(() -> {
-            final ChunkBatch inverse = this.options.shouldCalculateInverse() ? new ChunkBatch(options) : null;
-            synchronized (chunk) {
-                singleThreadFlush(instance, chunk, inverse);
-            }
-            return inverse;
-        });
-    }
-
-    /**
-     * Applies this batch in the current thread.
-     */
-    private void singleThreadFlush(Instance instance, Chunk chunk, @Nullable ChunkBatch inverse) {
+     * @param callback     The callback to be executed when the batch is applied
+     * @param safeCallback If true, the callback will be executed in the next instance update.
+     *                     Otherwise it will be executed immediately upon completion
+     * @return The inverse of this batch, if inverse is enabled in the {@link BatchOption}
+     */
+    protected ChunkBatch apply(@NotNull Instance instance,
+                               @NotNull Chunk chunk, @Nullable ChunkCallback callback,
+                               boolean safeCallback) {
+        if (!this.options.isUnsafeApply()) this.awaitReady();
+
+        final ChunkBatch inverse = this.options.shouldCalculateInverse() ? new ChunkBatch(options, false) : null;
+        BLOCK_BATCH_POOL.execute(() -> singleThreadFlush(instance, chunk, inverse, callback, safeCallback));
+        return inverse;
+    }
+
+    /**
+     * Applies this batch in the current thread, executing the callback upon completion.
+     */
+    private void singleThreadFlush(Instance instance, Chunk chunk, @Nullable ChunkBatch inverse,
+                                   @Nullable ChunkCallback callback, boolean safeCallback) {
         try {
             if (!chunk.isLoaded()) {
                 LOGGER.warn("Unable to apply ChunkBatch to unloaded chunk ({}, {}) in {}.",
@@ -120,23 +176,24 @@
 
             if (blocks.isEmpty()) {
                 // Nothing to flush
+                OptionalCallback.execute(callback, chunk);
                 return;
             }
 
             final IntSet sections = new IntArraySet();
-
             synchronized (blocks) {
-                for (var entry : Int2ObjectMaps.fastIterable(blocks)) {
+                for (var entry : blocks.int2ObjectEntrySet()) {
                     final int position = entry.getIntKey();
                     final Block block = entry.getValue();
-                    final int section = applyBlock(chunk, position, block, inverse);
+                    final int section = apply(chunk, position, block, inverse);
                     sections.add(section);
                 }
             }
 
-            updateChunk(instance, chunk, sections);
+            if (inverse != null) inverse.readyLatch.countDown();
+            updateChunk(instance, chunk, sections, callback, safeCallback);
         } catch (Exception e) {
-            MinecraftServer.getExceptionManager().handleException(e);
+            e.printStackTrace();
         }
     }
 
@@ -148,17 +205,10 @@
      * @param block the block to place
      * @return The chunk section which the block was placed
      */
-<<<<<<< HEAD
-    private int applyBlock(@NotNull Chunk chunk, int index, Block block, @Nullable ChunkBatch inverse) {
-        final int x = ChunkUtils.blockIndexToChunkPositionX(index);
-        final int y = ChunkUtils.blockIndexToChunkPositionY(index);
-        final int z = ChunkUtils.blockIndexToChunkPositionZ(index);
-=======
     private int apply(@NotNull Chunk chunk, int index, Block block, @Nullable ChunkBatch inverse) {
         final int x = CoordConversion.chunkBlockIndexGetX(index);
         final int y = CoordConversion.chunkBlockIndexGetY(index);
         final int z = CoordConversion.chunkBlockIndexGetZ(index);
->>>>>>> d760a60a
         if (inverse != null) {
             Block prevBlock = chunk.getBlock(x, y, z);
             inverse.setBlock(x, y, z, prevBlock);
@@ -170,13 +220,24 @@
     /**
      * Updates the given chunk for all of its viewers, and executes the callback.
      */
-    private void updateChunk(@NotNull Instance instance, Chunk chunk, IntSet updatedSections) {
+    private void updateChunk(@NotNull Instance instance, Chunk chunk, IntSet updatedSections, @Nullable ChunkCallback callback, boolean safeCallback) {
         // Refresh chunk for viewers
         if (options.shouldSendUpdate()) {
             // TODO update all sections from `updatedSections`
             chunk.sendChunk();
         }
 
-        instance.refreshLastBlockChangeTime();
+        if (instance instanceof InstanceContainer) {
+            // FIXME: put method in Instance instead
+            ((InstanceContainer) instance).refreshLastBlockChangeTime();
+        }
+
+        if (callback != null) {
+            if (safeCallback) {
+                instance.scheduleNextTick(inst -> callback.accept(chunk));
+            } else {
+                callback.accept(chunk);
+            }
+        }
     }
 }