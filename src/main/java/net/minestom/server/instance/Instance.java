package net.minestom.server.instance;

import com.google.common.collect.Queues;
import net.minestom.server.MinecraftServer;
import net.minestom.server.Tickable;
import net.minestom.server.UpdateManager;
import net.minestom.server.adventure.audience.PacketGroupingAudience;
import net.minestom.server.data.Data;
import net.minestom.server.data.DataContainer;
import net.minestom.server.entity.Entity;
import net.minestom.server.entity.EntityCreature;
import net.minestom.server.entity.ExperienceOrb;
import net.minestom.server.entity.Player;
import net.minestom.server.entity.pathfinding.PFInstanceSpace;
import net.minestom.server.event.Event;
import net.minestom.server.event.EventCallback;
import net.minestom.server.event.handler.EventHandler;
import net.minestom.server.event.instance.AddEntityToInstanceEvent;
import net.minestom.server.event.instance.InstanceTickEvent;
import net.minestom.server.event.instance.RemoveEntityFromInstanceEvent;
import net.minestom.server.instance.block.Block;
import net.minestom.server.instance.block.BlockManager;
import net.minestom.server.instance.block.CustomBlock;
import net.minestom.server.network.packet.server.play.BlockActionPacket;
import net.minestom.server.network.packet.server.play.TimeUpdatePacket;
import net.minestom.server.storage.StorageLocation;
import net.minestom.server.thread.ThreadProvider;
import net.minestom.server.utils.BlockPosition;
import net.minestom.server.utils.PacketUtils;
import net.minestom.server.utils.Position;
import net.minestom.server.utils.chunk.ChunkCallback;
import net.minestom.server.utils.chunk.ChunkUtils;
import net.minestom.server.utils.entity.EntityUtils;
import net.minestom.server.utils.time.Cooldown;
import net.minestom.server.utils.time.TimeUnit;
import net.minestom.server.utils.time.UpdateOption;
import net.minestom.server.utils.validate.Check;
import net.minestom.server.world.DimensionType;
import org.jetbrains.annotations.ApiStatus;
import org.jetbrains.annotations.NotNull;
import org.jetbrains.annotations.Nullable;

import java.util.*;
import java.util.concurrent.ConcurrentHashMap;
import java.util.concurrent.CopyOnWriteArrayList;
import java.util.function.Consumer;

/**
 * Instances are what are called "worlds" in Minecraft, you can add an entity in it using {@link Entity#setInstance(Instance)}.
 * <p>
 * An instance has entities and chunks, each instance contains its own entity list but the
 * chunk implementation has to be defined, see {@link InstanceContainer}.
 * <p>
 * WARNING: when making your own implementation registering the instance manually is required
 * with {@link InstanceManager#registerInstance(Instance)}, and
 * you need to be sure to signal the {@link UpdateManager} of the changes using
 * {@link UpdateManager#signalChunkLoad(Instance, Chunk)} and {@link UpdateManager#signalChunkUnload(Instance, Chunk)}.
 */
<<<<<<< HEAD
public abstract class Instance implements BlockModifier, Tickable, EventHandler, DataContainer {
=======
public abstract class Instance implements BlockModifier, EventHandler, DataContainer, PacketGroupingAudience {
>>>>>>> dc5b7647

    protected static final BlockManager BLOCK_MANAGER = MinecraftServer.getBlockManager();
    protected static final UpdateManager UPDATE_MANAGER = MinecraftServer.getUpdateManager();

    private boolean registered;

    private final DimensionType dimensionType;

    private final WorldBorder worldBorder;

    // Tick since the creation of the instance
    private long worldAge;

    // The time of the instance
    private long time;
    private int timeRate = 1;
    private UpdateOption timeUpdate = new UpdateOption(1, TimeUnit.SECOND);
    private long lastTimeUpdate;

    // Field for tick events
    private long lastTickAge = System.currentTimeMillis();

    private final Map<Class<? extends Event>, Collection<EventCallback>> eventCallbacks = new ConcurrentHashMap<>();
    private final Map<String, Collection<EventCallback<?>>> extensionCallbacks = new ConcurrentHashMap<>();

    // Entities present in this instance
    protected final Set<Entity> entities = ConcurrentHashMap.newKeySet();
    protected final Set<Player> players = ConcurrentHashMap.newKeySet();
    protected final Set<EntityCreature> creatures = ConcurrentHashMap.newKeySet();
    protected final Set<ExperienceOrb> experienceOrbs = ConcurrentHashMap.newKeySet();
    // Entities per chunk
    protected final Map<Long, Set<Entity>> chunkEntities = new ConcurrentHashMap<>();
    private final Object entitiesLock = new Object(); // Lock used to prevent the entities Set and Map to be subject to race condition

    // the uuid of this instance
    protected UUID uniqueId;

    // list of scheduled tasks to be executed during the next instance tick
    protected final Queue<Consumer<Instance>> nextTick = Queues.newConcurrentLinkedQueue();

    // instance custom data
    private Data data;

    // the explosion supplier
    private ExplosionSupplier explosionSupplier;

    // Pathfinder
    private final PFInstanceSpace instanceSpace = new PFInstanceSpace(this);

    /**
     * Creates a new instance.
     *
     * @param uniqueId      the {@link UUID} of the instance
     * @param dimensionType the {@link DimensionType} of the instance
     */
    public Instance(@NotNull UUID uniqueId, @NotNull DimensionType dimensionType) {
        Check.argCondition(!dimensionType.isRegistered(),
                "The dimension " + dimensionType.getName() + " is not registered! Please use DimensionTypeManager#addDimension");
        this.uniqueId = uniqueId;
        this.dimensionType = dimensionType;

        this.worldBorder = new WorldBorder(this);
    }

    /**
     * Schedules a task to be run during the next instance tick.
     * It ensures that the task will be executed in the same thread as the instance
     * and its chunks/entities (depending of the {@link ThreadProvider}).
     *
     * @param callback the task to execute during the next instance tick
     */
    public void scheduleNextTick(@NotNull Consumer<Instance> callback) {
        this.nextTick.add(callback);
    }

    /**
     * Used to change the id of the block in a specific {@link BlockPosition}.
     * <p>
     * In case of a {@link CustomBlock} it does not remove it but only refresh its visual.
     *
     * @param blockPosition the block position
     * @param blockStateId  the new block state
     */
    public abstract void refreshBlockStateId(@NotNull BlockPosition blockPosition, short blockStateId);

    /**
     * Does call {@link net.minestom.server.event.player.PlayerBlockBreakEvent}
     * and send particle packets
     *
     * @param player        the {@link Player} who break the block
     * @param blockPosition the {@link BlockPosition} of the broken block
     * @return true if the block has been broken, false if it has been cancelled
     */
    public abstract boolean breakBlock(@NotNull Player player, @NotNull BlockPosition blockPosition);

    /**
     * Forces the generation of a {@link Chunk}, even if no file and {@link ChunkGenerator} are defined.
     *
     * @param chunkX   the chunk X
     * @param chunkZ   the chunk Z
     * @param callback optional consumer called after the chunk has been generated,
     *                 the returned chunk will never be null
     */
    public abstract void loadChunk(int chunkX, int chunkZ, @Nullable ChunkCallback callback);

    /**
     * Loads the chunk if the chunk is already loaded or if
     * {@link #hasEnabledAutoChunkLoad()} returns true.
     *
     * @param chunkX   the chunk X
     * @param chunkZ   the chunk Z
     * @param callback optional consumer called after the chunk has tried to be loaded,
     *                 contains a chunk if it is successful, null otherwise
     */
    public abstract void loadOptionalChunk(int chunkX, int chunkZ, @Nullable ChunkCallback callback);

    /**
     * Schedules the removal of a {@link Chunk}, this method does not promise when it will be done.
     * <p>
     * WARNING: during unloading, all entities other than {@link Player} will be removed.
     * <p>
     * For {@link InstanceContainer} it is done during the next {@link InstanceContainer#tick(long)}.
     *
     * @param chunk the chunk to unload
     */
    public abstract void unloadChunk(@NotNull Chunk chunk);

    /**
     * Gets the loaded {@link Chunk} at a position.
     * <p>
     * WARNING: this should only return already-loaded chunk, use {@link #loadChunk(int, int)} or similar to load one instead.
     *
     * @param chunkX the chunk X
     * @param chunkZ the chunk Z
     * @return the chunk at the specified position, null if not loaded
     */
    @Nullable
    public abstract Chunk getChunk(int chunkX, int chunkZ);

    /**
     * Saves a {@link Chunk} to permanent storage.
     *
     * @param chunk    the {@link Chunk} to save
     * @param callback optional callback called when the {@link Chunk} is done saving
     */
    public abstract void saveChunkToStorage(@NotNull Chunk chunk, @Nullable Runnable callback);

    /**
     * Saves multiple chunks to permanent storage.
     *
     * @param callback optional callback called when the chunks are done saving
     */
    public abstract void saveChunksToStorage(@Nullable Runnable callback);

    /**
     * Gets the instance {@link ChunkGenerator}.
     *
     * @return the {@link ChunkGenerator} of the instance
     */
    @Nullable
    public abstract ChunkGenerator getChunkGenerator();

    /**
     * Changes the instance {@link ChunkGenerator}.
     *
     * @param chunkGenerator the new {@link ChunkGenerator} of the instance
     */
    public abstract void setChunkGenerator(@Nullable ChunkGenerator chunkGenerator);

    /**
     * Gets all the instance's loaded chunks.
     *
     * @return an unmodifiable containing all the instance chunks
     */
    @NotNull
    public abstract Collection<Chunk> getChunks();

    /**
     * Gets the instance {@link StorageLocation}.
     *
     * @return the {@link StorageLocation} of the instance
     */
    @Nullable
    public abstract StorageLocation getStorageLocation();

    /**
     * Changes the instance {@link StorageLocation}.
     *
     * @param storageLocation the new {@link StorageLocation} of the instance
     */
    public abstract void setStorageLocation(@Nullable StorageLocation storageLocation);

    /**
     * Used when a {@link Chunk} is not currently loaded in memory and need to be retrieved from somewhere else.
     * Could be read from disk, or generated from scratch.
     * <p>
     * Be sure to signal the chunk using {@link UpdateManager#signalChunkLoad(Instance, Chunk)} and to cache
     * that this chunk has been loaded.
     * <p>
     * WARNING: it has to retrieve a chunk, this is not optional and should execute the callback in all case.
     *
     * @param chunkX   the chunk X
     * @param chunkZ   the chunk X
     * @param callback the optional callback executed once the {@link Chunk} has been retrieved
     */
    protected abstract void retrieveChunk(int chunkX, int chunkZ, @Nullable ChunkCallback callback);

    /**
     * Called to generated a new {@link Chunk} from scratch.
     * <p>
     * Be sure to signal the chunk using {@link UpdateManager#signalChunkLoad(Instance, Chunk)} and to cache
     * that this chunk has been loaded.
     * <p>
     * This is where you can put your chunk generation code.
     *
     * @param chunkX   the chunk X
     * @param chunkZ   the chunk Z
     * @param callback the optional callback executed with the newly created {@link Chunk}
     */
    protected abstract void createChunk(int chunkX, int chunkZ, @Nullable ChunkCallback callback);

    /**
     * When set to true, chunks will load automatically when requested.
     * Otherwise using {@link #loadChunk(int, int)} will be required to even spawn a player
     *
     * @param enable enable the auto chunk load
     */
    public abstract void enableAutoChunkLoad(boolean enable);

    /**
     * Gets if the instance should auto load chunks.
     *
     * @return true if auto chunk load is enabled, false otherwise
     */
    public abstract boolean hasEnabledAutoChunkLoad();

    /**
     * Determines whether a position in the void. If true, entities should take damage and die.
     * <p>
     * Always returning false allow entities to survive in the void.
     *
     * @param position the position in the world
     * @return true iif position is inside the void
     */
    public abstract boolean isInVoid(@NotNull Position position);

    /**
     * Gets if the instance has been registered in {@link InstanceManager}.
     *
     * @return true if the instance has been registered
     */
    public boolean isRegistered() {
        return registered;
    }

    /**
     * Changes the registered field.
     * <p>
     * WARNING: should only be used by {@link InstanceManager}.
     *
     * @param registered true to mark the instance as registered
     */
    protected void setRegistered(boolean registered) {
        this.registered = registered;
    }

    /**
     * Gets the instance {@link DimensionType}.
     *
     * @return the dimension of the instance
     */
    public DimensionType getDimensionType() {
        return dimensionType;
    }

    /**
     * Gets the age of this instance in tick.
     *
     * @return the age of this instance in tick
     */
    public long getWorldAge() {
        return worldAge;
    }

    /**
     * Gets the current time in the instance (sun/moon).
     *
     * @return the time in the instance
     */
    public long getTime() {
        return time;
    }

    /**
     * Changes the current time in the instance, from 0 to 24000.
     * <p>
     * If the time is negative, the vanilla client will not move the sun.
     * <p>
     * 0 = sunrise
     * 6000 = noon
     * 12000 = sunset
     * 18000 = midnight
     * <p>
     * This method is unaffected by {@link #getTimeRate()}
     * <p>
     * It does send the new time to all players in the instance, unaffected by {@link #getTimeUpdate()}
     *
     * @param time the new time of the instance
     */
    public void setTime(long time) {
        this.time = time;
        PacketUtils.sendGroupedPacket(getPlayers(), createTimePacket());
    }

    /**
     * Gets the rate of the time passing, it is 1 by default
     *
     * @return the time rate of the instance
     */
    public int getTimeRate() {
        return timeRate;
    }

    /**
     * Changes the time rate of the instance
     * <p>
     * 1 is the default value and can be set to 0 to be completely disabled (constant time)
     *
     * @param timeRate the new time rate of the instance
     * @throws IllegalStateException if {@code timeRate} is lower than 0
     */
    public void setTimeRate(int timeRate) {
        Check.stateCondition(timeRate < 0, "The time rate cannot be lower than 0");
        this.timeRate = timeRate;
    }

    /**
     * Gets the rate at which the client is updated with the current instance time
     *
     * @return the client update rate for time related packet
     */
    @Nullable
    public UpdateOption getTimeUpdate() {
        return timeUpdate;
    }

    /**
     * Changes the rate at which the client is updated about the time
     * <p>
     * Setting it to null means that the client will never know about time change
     * (but will still change server-side)
     *
     * @param timeUpdate the new update rate concerning time
     */
    public void setTimeUpdate(@Nullable UpdateOption timeUpdate) {
        this.timeUpdate = timeUpdate;
    }

    /**
     * Creates a {@link TimeUpdatePacket} with the current age and time of this instance
     *
     * @return the {@link TimeUpdatePacket} with this instance data
     */
    @NotNull
    private TimeUpdatePacket createTimePacket() {
        TimeUpdatePacket timeUpdatePacket = new TimeUpdatePacket();
        timeUpdatePacket.worldAge = worldAge;
        timeUpdatePacket.timeOfDay = time;
        return timeUpdatePacket;
    }

    /**
     * Gets the instance {@link WorldBorder};
     *
     * @return the {@link WorldBorder} linked to the instance
     */
    @NotNull
    public WorldBorder getWorldBorder() {
        return worldBorder;
    }

    /**
     * Gets the entities in the instance;
     *
     * @return an unmodifiable {@link Set} containing all the entities in the instance
     */
    @NotNull
    public Set<Entity> getEntities() {
        return Collections.unmodifiableSet(entities);
    }

    /**
     * Gets the players in the instance;
     *
     * @return an unmodifiable {@link Set} containing all the players in the instance
     */
    @Override
    @NotNull
    public Set<Player> getPlayers() {
        return Collections.unmodifiableSet(players);
    }

    /**
     * Gets the creatures in the instance;
     *
     * @return an unmodifiable {@link Set} containing all the creatures in the instance
     */
    @NotNull
    public Set<EntityCreature> getCreatures() {
        return Collections.unmodifiableSet(creatures);
    }

    /**
     * Gets the experience orbs in the instance.
     *
     * @return an unmodifiable {@link Set} containing all the experience orbs in the instance
     */
    @NotNull
    public Set<ExperienceOrb> getExperienceOrbs() {
        return Collections.unmodifiableSet(experienceOrbs);
    }

    /**
     * Gets the entities located in the chunk.
     *
     * @param chunk the chunk to get the entities from
     * @return an unmodifiable {@link Set} containing all the entities in a chunk,
     * if {@code chunk} is unloaded, return an empty {@link HashSet}
     */
    public @NotNull Set<Entity> getChunkEntities(Chunk chunk) {
        if (!ChunkUtils.isLoaded(chunk))
            return new HashSet<>();

        final long index = ChunkUtils.getChunkIndex(chunk.getChunkX(), chunk.getChunkZ());
        final Set<Entity> entities = getEntitiesInChunk(index);
        return Collections.unmodifiableSet(entities);
    }

    /**
     * Refreshes the visual block id at the position.
     * <p>
     * WARNING: the custom block id at the position will not change.
     *
     * @param x            the X position
     * @param y            the Y position
     * @param z            the Z position
     * @param blockStateId the new block state id
     */
    public void refreshBlockStateId(int x, int y, int z, short blockStateId) {
        refreshBlockStateId(new BlockPosition(x, y, z), blockStateId);
    }

    /**
     * Refreshes the visual block id at the position.
     * <p>
     * WARNING: the custom block id at the position will not change.
     *
     * @param x     the X position
     * @param y     the Y position
     * @param z     the Z position
     * @param block the new visual block
     */
    public void refreshBlockId(int x, int y, int z, @NotNull Block block) {
        refreshBlockStateId(x, y, z, block.getBlockId());
    }

    /**
     * Refreshes the visual block id at the {@link BlockPosition}.
     * <p>
     * WARNING: the custom block id at the position will not change.
     *
     * @param blockPosition the block position
     * @param block         the new visual block
     */
    public void refreshBlockId(@NotNull BlockPosition blockPosition, @NotNull Block block) {
        refreshBlockStateId(blockPosition, block.getBlockId());
    }

    /**
     * Loads the {@link Chunk} at the given position without any callback.
     * <p>
     * WARNING: this is a non-blocking task.
     *
     * @param chunkX the chunk X
     * @param chunkZ the chunk Z
     */
    public void loadChunk(int chunkX, int chunkZ) {
        loadChunk(chunkX, chunkZ, null);
    }

    /**
     * Loads the chunk at the given {@link Position} with a callback.
     *
     * @param position the chunk position
     * @param callback the optional callback to run when the chunk is loaded
     */
    public void loadChunk(@NotNull Position position, @Nullable ChunkCallback callback) {
        final int chunkX = ChunkUtils.getChunkCoordinate(position.getX());
        final int chunkZ = ChunkUtils.getChunkCoordinate(position.getZ());
        loadChunk(chunkX, chunkZ, callback);
    }

    /**
     * Loads a {@link Chunk} (if {@link #hasEnabledAutoChunkLoad()} returns true)
     * at the given {@link Position} with a callback.
     *
     * @param position the chunk position
     * @param callback the optional callback executed when the chunk is loaded (or with a null chunk if not)
     */
    public void loadOptionalChunk(@NotNull Position position, @Nullable ChunkCallback callback) {
        final int chunkX = ChunkUtils.getChunkCoordinate(position.getX());
        final int chunkZ = ChunkUtils.getChunkCoordinate(position.getZ());
        loadOptionalChunk(chunkX, chunkZ, callback);
    }

    /**
     * Unloads the chunk at the given position.
     *
     * @param chunkX the chunk X
     * @param chunkZ the chunk Z
     */
    public void unloadChunk(int chunkX, int chunkZ) {
        final Chunk chunk = getChunk(chunkX, chunkZ);
        Check.notNull(chunk, "The chunk at " + chunkX + ":" + chunkZ + " is already unloaded");
        unloadChunk(chunk);
    }

    /**
     * Gets block from given position.
     *
     * @param position position to get from
     * @return Block at given position.
     */
    public Block getBlock(BlockPosition position) {
        return getBlock(position.getX(), position.getY(), position.getZ());
    }

    /**
     * Gets Block type from given coordinates.
     *
     * @param x x coordinate
     * @param y y coordinate
     * @param z z coordinate
     * @return Block at given position.
     */
    public Block getBlock(int x, int y, int z) {
        return Block.fromStateId(getBlockStateId(x, y, z));
    }

    /**
     * Gives the block state id at the given position.
     *
     * @param x the X position
     * @param y the Y position
     * @param z the Z position
     * @return the block state id at the position
     */
    public short getBlockStateId(int x, int y, int z) {
        final Chunk chunk = getChunkAt(x, z);
        Check.notNull(chunk, "The chunk at " + x + ":" + z + " is not loaded");
        synchronized (chunk) {
            return chunk.getBlockStateId(x, y, z);
        }
    }

    /**
     * Gives the block state id at the given position.
     *
     * @param x the X position
     * @param y the Y position
     * @param z the Z position
     * @return the block state id at the position
     */
    public short getBlockStateId(double x, double y, double z) {
        return getBlockStateId((int) Math.round(x), (int) Math.round(y), (int) Math.round(z));
    }

    /**
     * Gives the block state id at the given {@link BlockPosition}.
     *
     * @param blockPosition the block position
     * @return the block state id at the position
     */
    public short getBlockStateId(@NotNull BlockPosition blockPosition) {
        return getBlockStateId(blockPosition.getX(), blockPosition.getY(), blockPosition.getZ());
    }

    /**
     * Gets the custom block object at the given position.
     *
     * @param x the X position
     * @param y the Y position
     * @param z the Z position
     * @return the custom block object at the position, null if not any
     */
    @Nullable
    public CustomBlock getCustomBlock(int x, int y, int z) {
        final Chunk chunk = getChunkAt(x, z);
        Check.notNull(chunk, "The chunk at " + x + ":" + z + " is not loaded");
        synchronized (chunk) {
            return chunk.getCustomBlock(x, y, z);
        }
    }

    /**
     * Gets the custom block object at the given {@link BlockPosition}.
     *
     * @param blockPosition the block position
     * @return the custom block object at the position, null if not any
     */
    @Nullable
    public CustomBlock getCustomBlock(@NotNull BlockPosition blockPosition) {
        return getCustomBlock(blockPosition.getX(), blockPosition.getY(), blockPosition.getZ());
    }

    /**
     * Sends a {@link BlockActionPacket} for all the viewers of the specific position.
     *
     * @param blockPosition the block position
     * @param actionId      the action id, depends on the block
     * @param actionParam   the action parameter, depends on the block
     * @see <a href="https://wiki.vg/Protocol#Block_Action">BlockActionPacket</a> for the action id &amp; param
     */
    public void sendBlockAction(@NotNull BlockPosition blockPosition, byte actionId, byte actionParam) {
        final short blockStateId = getBlockStateId(blockPosition);
        final Block block = Block.fromStateId(blockStateId);

        BlockActionPacket blockActionPacket = new BlockActionPacket();
        blockActionPacket.blockPosition = blockPosition;
        blockActionPacket.actionId = actionId;
        blockActionPacket.actionParam = actionParam;
        blockActionPacket.blockId = block.getBlockId();

        final Chunk chunk = getChunkAt(blockPosition);
        Check.notNull(chunk, "The chunk at " + blockPosition + " is not loaded!");
        chunk.sendPacketToViewers(blockActionPacket);
    }

    /**
     * Gets the block data at the given position.
     *
     * @param x the X position
     * @param y the Y position
     * @param z the Z position
     * @return the block data at the position, null if not any
     */
    @Nullable
    public Data getBlockData(int x, int y, int z) {
        final Chunk chunk = getChunkAt(x, z);
        Check.notNull(chunk, "The chunk at " + x + ":" + z + " is not loaded");
        final int index = ChunkUtils.getBlockIndex(x, y, z);
        synchronized (chunk) {
            return chunk.getBlockData(index);
        }
    }

    /**
     * Gets the block {@link Data} at the given {@link BlockPosition}.
     *
     * @param blockPosition the block position
     * @return the block data at the position, null if not any
     */
    @Nullable
    public Data getBlockData(@NotNull BlockPosition blockPosition) {
        return getBlockData(blockPosition.getX(), blockPosition.getY(), blockPosition.getZ());
    }

    /**
     * Sets the block {@link Data} at the given {@link BlockPosition}.
     *
     * @param x    the X position
     * @param y    the Y position
     * @param z    the Z position
     * @param data the data to be set, can be null
     */
    public void setBlockData(int x, int y, int z, @Nullable Data data) {
        final Chunk chunk = getChunkAt(x, z);
        Check.notNull(chunk, "The chunk at " + x + ":" + z + " is not loaded");
        synchronized (chunk) {
            chunk.setBlockData(x, (byte) y, z, data);
        }
    }

    /**
     * Sets the block {@link Data} at the given {@link BlockPosition}.
     *
     * @param blockPosition the block position
     * @param data          the data to be set, can be null
     */
    public void setBlockData(@NotNull BlockPosition blockPosition, @Nullable Data data) {
        setBlockData(blockPosition.getX(), (byte) blockPosition.getY(), blockPosition.getZ(), data);
    }

    /**
     * Gets the {@link Chunk} at the given {@link BlockPosition}, null if not loaded.
     *
     * @param x the X position
     * @param z the Z position
     * @return the chunk at the given position, null if not loaded
     */
    @Nullable
    public Chunk getChunkAt(double x, double z) {
        final int chunkX = ChunkUtils.getChunkCoordinate(x);
        final int chunkZ = ChunkUtils.getChunkCoordinate(z);
        return getChunk(chunkX, chunkZ);
    }

    /**
     * Checks if the {@link Chunk} at the position is loaded.
     *
     * @param chunkX the chunk X
     * @param chunkZ the chunk Z
     * @return true if the chunk is loaded, false otherwise
     */
    public boolean isChunkLoaded(int chunkX, int chunkZ) {
        return getChunk(chunkX, chunkZ) != null;
    }

    /**
     * Gets the {@link Chunk} at the given {@link BlockPosition}, null if not loaded.
     *
     * @param blockPosition the chunk position
     * @return the chunk at the given position, null if not loaded
     */
    @Nullable
    public Chunk getChunkAt(@NotNull BlockPosition blockPosition) {
        return getChunkAt(blockPosition.getX(), blockPosition.getZ());
    }

    /**
     * Gets the {@link Chunk} at the given {@link Position}, null if not loaded.
     *
     * @param position the chunk position
     * @return the chunk at the given position, null if not loaded
     */
    @Nullable
    public Chunk getChunkAt(@NotNull Position position) {
        return getChunkAt(position.getX(), position.getZ());
    }

    /**
     * Saves a {@link Chunk} without any callback.
     *
     * @param chunk the chunk to save
     */
    public void saveChunkToStorage(@NotNull Chunk chunk) {
        saveChunkToStorage(chunk, null);
    }

    /**
     * Saves all {@link Chunk} without any callback.
     */
    public void saveChunksToStorage() {
        saveChunksToStorage(null);
    }

    /**
     * Gets the instance unique id.
     *
     * @return the instance unique id
     */
    @NotNull
    public UUID getUniqueId() {
        return uniqueId;
    }

    @Override
    public Data getData() {
        return data;
    }

    @Override
    public void setData(@Nullable Data data) {
        this.data = data;
    }

    @NotNull
    @Override
    public Map<Class<? extends Event>, Collection<EventCallback>> getEventCallbacksMap() {
        return eventCallbacks;
    }

    @NotNull
    @Override
    public Collection<EventCallback<?>> getExtensionCallbacks(String extension) {
        return extensionCallbacks.computeIfAbsent(extension, e -> new CopyOnWriteArrayList<>());
    }

    // UNSAFE METHODS (need most of time to be synchronized)

    /**
     * Used when called {@link Entity#setInstance(Instance)}, it is used to refresh viewable chunks
     * and add viewers if {@code entity} is a {@link Player}.
     * <p>
     * Warning: unsafe, you probably want to use {@link Entity#setInstance(Instance)} instead.
     *
     * @param entity the entity to add
     */
    @ApiStatus.Internal
    public void UNSAFE_addEntity(@NotNull Entity entity) {
        final Instance lastInstance = entity.getInstance();
        if (lastInstance != null && lastInstance != this) {
            lastInstance.UNSAFE_removeEntity(entity); // If entity is in another instance, remove it from there and add it to this
        }
        AddEntityToInstanceEvent event = new AddEntityToInstanceEvent(this, entity);
        callCancellableEvent(AddEntityToInstanceEvent.class, event, () -> {
            final Position entityPosition = entity.getPosition();
            final boolean isPlayer = entity instanceof Player;

            if (isPlayer) {
                final Player player = (Player) entity;
                getWorldBorder().init(player);
            }

            // Send all visible entities
            EntityUtils.forEachRange(this, entityPosition, MinecraftServer.getEntityViewDistance(), ent -> {
                if (isPlayer) {
                    if (ent.isAutoViewable())
                        ent.addViewer((Player) entity);
                }

                if (ent instanceof Player) {
                    if (entity.isAutoViewable())
                        entity.addViewer((Player) ent);
                }
            });

            // Load the chunk if not already (or throw an error if auto chunk load is disabled)
            loadOptionalChunk(entityPosition, chunk -> {
                Check.notNull(chunk, "You tried to spawn an entity in an unloaded chunk, " + entityPosition);
                UNSAFE_addEntityToChunk(entity, chunk);
            });
        });
    }

    /**
     * Used when an {@link Entity} is removed from the instance, it removes all of his viewers.
     * <p>
     * Warning: unsafe, you probably want to set the entity to another instance.
     *
     * @param entity the entity to remove
     */
    @ApiStatus.Internal
    public void UNSAFE_removeEntity(@NotNull Entity entity) {
        final Instance entityInstance = entity.getInstance();
        if (entityInstance != this)
            return;

        RemoveEntityFromInstanceEvent event = new RemoveEntityFromInstanceEvent(this, entity);
        callCancellableEvent(RemoveEntityFromInstanceEvent.class, event, () -> {
            // Remove this entity from players viewable list and send delete entities packet
            entity.getViewers().forEach(entity::removeViewer);

            // Remove the entity from cache
            final Chunk chunk = getChunkAt(entity.getPosition());
            Check.notNull(chunk, "Tried to interact with an unloaded chunk.");
            UNSAFE_removeEntityFromChunk(entity, chunk);
        });
    }

    /**
     * Synchronized method to execute {@link #UNSAFE_removeEntityFromChunk(Entity, Chunk)}
     * and {@link #UNSAFE_addEntityToChunk(Entity, Chunk)} simultaneously.
     *
     * @param entity    the entity to change its chunk
     * @param lastChunk the last entity chunk
     * @param newChunk  the new entity chunk
     */
    @ApiStatus.Internal
    public synchronized void UNSAFE_switchEntityChunk(@NotNull Entity entity, @NotNull Chunk lastChunk, @NotNull Chunk newChunk) {
        UNSAFE_removeEntityFromChunk(entity, lastChunk);
        UNSAFE_addEntityToChunk(entity, newChunk);
    }

    /**
     * Adds the specified {@link Entity} to the instance entities cache.
     * <p>
     * Warning: this is done automatically when the entity move out of his chunk.
     *
     * @param entity the entity to add
     * @param chunk  the chunk where the entity will be added
     */
    @ApiStatus.Internal
    public void UNSAFE_addEntityToChunk(@NotNull Entity entity, @NotNull Chunk chunk) {
        Check.notNull(chunk,
                "The chunk " + chunk + " is not loaded, you can make it automatic by using Instance#enableAutoChunkLoad(true)");
        Check.argCondition(!chunk.isLoaded(), "Chunk " + chunk + " has been unloaded previously");
        final long chunkIndex = ChunkUtils.getChunkIndex(chunk.getChunkX(), chunk.getChunkZ());
        synchronized (entitiesLock) {
            Set<Entity> entities = getEntitiesInChunk(chunkIndex);
            entities.add(entity);

            this.entities.add(entity);
            if (entity instanceof Player) {
                this.players.add((Player) entity);
            } else if (entity instanceof EntityCreature) {
                this.creatures.add((EntityCreature) entity);
            } else if (entity instanceof ExperienceOrb) {
                this.experienceOrbs.add((ExperienceOrb) entity);
            }
        }
    }

    /**
     * Removes the specified {@link Entity} to the instance entities cache.
     * <p>
     * Warning: this is done automatically when the entity move out of his chunk.
     *
     * @param entity the entity to remove
     * @param chunk  the chunk where the entity will be removed
     */
    @ApiStatus.Internal
    public void UNSAFE_removeEntityFromChunk(@NotNull Entity entity, @NotNull Chunk chunk) {
        synchronized (entitiesLock) {
            final long chunkIndex = ChunkUtils.getChunkIndex(chunk.getChunkX(), chunk.getChunkZ());
            Set<Entity> entities = getEntitiesInChunk(chunkIndex);
            entities.remove(entity);

            this.entities.remove(entity);
            if (entity instanceof Player) {
                this.players.remove(entity);
            } else if (entity instanceof EntityCreature) {
                this.creatures.remove(entity);
            } else if (entity instanceof ExperienceOrb) {
                this.experienceOrbs.remove(entity);
            }
        }
    }

    @NotNull
    private Set<Entity> getEntitiesInChunk(long index) {
        return chunkEntities.computeIfAbsent(index, i -> ConcurrentHashMap.newKeySet());
    }

    /**
     * Schedules a block update at a given {@link BlockPosition}.
     * Does nothing if no {@link CustomBlock} is present at {@code position}.
     * <p>
     * Cancelled if the block changes between this call and the actual update.
     *
     * @param time     in how long this update must be performed?
     * @param unit     in what unit is the time expressed
     * @param position the location of the block to update
     */
    public abstract void scheduleUpdate(int time, @NotNull TimeUnit unit, @NotNull BlockPosition position);

    /**
     * Performs a single tick in the instance, including scheduled tasks from {@link #scheduleNextTick(Consumer)}.
     * <p>
     * Warning: this does not update chunks and entities.
     *
     * @param time the tick time in milliseconds
     */
    @Override
    public void tick(long time) {
        // Scheduled tasks
        if (!nextTick.isEmpty()) {
            Consumer<Instance> callback;
            while ((callback = nextTick.poll()) != null) {
                callback.accept(this);
            }
        }

        // Time
        {
            this.worldAge++;

            this.time += timeRate;

            // time needs to be send to players
            if (timeUpdate != null && !Cooldown.hasCooldown(time, lastTimeUpdate, timeUpdate)) {
                PacketUtils.sendGroupedPacket(getPlayers(), createTimePacket());
                this.lastTimeUpdate = time;
            }

        }

        // Tick event
        {
            // Process tick events
            InstanceTickEvent chunkTickEvent = new InstanceTickEvent(this, time, lastTickAge);
            callEvent(InstanceTickEvent.class, chunkTickEvent);

            // Set last tick age
            lastTickAge = time;
        }

        this.worldBorder.update();
    }

    /**
     * Creates an explosion at the given position with the given strength.
     * The algorithm used to compute damages is provided by {@link #getExplosionSupplier()}.
     *
     * @param centerX  the center X
     * @param centerY  the center Y
     * @param centerZ  the center Z
     * @param strength the strength of the explosion
     * @throws IllegalStateException If no {@link ExplosionSupplier} was supplied
     */
    public void explode(float centerX, float centerY, float centerZ, float strength) {
        explode(centerX, centerY, centerZ, strength, null);
    }

    /**
     * Creates an explosion at the given position with the given strength.
     * The algorithm used to compute damages is provided by {@link #getExplosionSupplier()}.
     *
     * @param centerX        center X of the explosion
     * @param centerY        center Y of the explosion
     * @param centerZ        center Z of the explosion
     * @param strength       the strength of the explosion
     * @param additionalData data to pass to the explosion supplier
     * @throws IllegalStateException If no {@link ExplosionSupplier} was supplied
     */
    public void explode(float centerX, float centerY, float centerZ, float strength, @Nullable Data additionalData) {
        final ExplosionSupplier explosionSupplier = getExplosionSupplier();
        Check.stateCondition(explosionSupplier == null, "Tried to create an explosion with no explosion supplier");
        final Explosion explosion = explosionSupplier.createExplosion(centerX, centerY, centerZ, strength, additionalData);
        explosion.apply(this);
    }

    /**
     * Gets the registered {@link ExplosionSupplier}, or null if none was provided.
     *
     * @return the instance explosion supplier, null if none was provided
     */
    @Nullable
    public ExplosionSupplier getExplosionSupplier() {
        return explosionSupplier;
    }

    /**
     * Registers the {@link ExplosionSupplier} to use in this instance.
     *
     * @param supplier the explosion supplier
     */
    public void setExplosionSupplier(@Nullable ExplosionSupplier supplier) {
        this.explosionSupplier = supplier;
    }

    /**
     * Gets the instance space.
     * <p>
     * Used by the pathfinder for entities.
     *
     * @return the instance space
     */
    @NotNull
    public PFInstanceSpace getInstanceSpace() {
        return instanceSpace;
    }
}<|MERGE_RESOLUTION|>--- conflicted
+++ resolved
@@ -56,11 +56,7 @@
  * you need to be sure to signal the {@link UpdateManager} of the changes using
  * {@link UpdateManager#signalChunkLoad(Instance, Chunk)} and {@link UpdateManager#signalChunkUnload(Instance, Chunk)}.
  */
-<<<<<<< HEAD
-public abstract class Instance implements BlockModifier, Tickable, EventHandler, DataContainer {
-=======
-public abstract class Instance implements BlockModifier, EventHandler, DataContainer, PacketGroupingAudience {
->>>>>>> dc5b7647
+public abstract class Instance implements BlockModifier, Tickable, EventHandler, DataContainer, PacketGroupingAudience {
 
     protected static final BlockManager BLOCK_MANAGER = MinecraftServer.getBlockManager();
     protected static final UpdateManager UPDATE_MANAGER = MinecraftServer.getUpdateManager();
